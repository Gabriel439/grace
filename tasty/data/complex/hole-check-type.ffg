--- conflicted
+++ resolved
@@ -1,5 +1 @@
-<<<<<<< HEAD
-forall (a : Type) (b : Type) . a -> List b
-=======
-Natural -> List Natural
->>>>>>> f8601e16
+Natural -> List Natural